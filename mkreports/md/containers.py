--- conflicted
+++ resolved
@@ -36,14 +36,6 @@
         "code",
     ] = "note"
     collapse: bool = False
-<<<<<<< HEAD
-    page_path: Optional[Path] = None
-    javascript_path: Optional[Path] = None
-
-    def __post_init__(self):
-        if self.kind == "code":
-            assert self.javascript_path is not None
-=======
     page_info: Optional[PageInfo] = None
 
     def __post_init__(self):
@@ -51,7 +43,6 @@
             assert self.page_info is not None
             assert self.page_info.javascript_path is not None
             javascript_path = self.page_info.javascript_path
->>>>>>> d543b532
             # create a css file that creates a 'code' admonition
             self.css_path = javascript_path / "code_admonition.css"
             javascript_path.mkdir(parents=True, exist_ok=True)
@@ -62,14 +53,9 @@
 
         # if code-admonition, we need to load additional css
         if self.kind == "code":
-<<<<<<< HEAD
-            assert self.page_path is not None
-            rel_css_path = relpath_html(self.css_path, self.page_path)
-=======
             assert self.page_info is not None
             assert self.page_info.page_path is not None
             rel_css_path = relpath_html(self.css_path, self.page_info.page_path)
->>>>>>> d543b532
             page_settings = dict(css=[rel_css_path])
         else:
             page_settings = {}
